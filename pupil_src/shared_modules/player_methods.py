--- conflicted
+++ resolved
@@ -202,17 +202,10 @@
 
 def is_pupil_rec_dir(rec_dir):
     try:
-<<<<<<< HEAD
-        meta_info = load_meta_info(rec_dir)
-        meta_info["Recording Name"]  # Test key existence
-    except (FileNotFoundError, KeyError):
-        logger.error("Could not read info.csv file: Not a valid Pupil recording.")
-=======
         Pupil_Recording(rec_dir)
         return True
     except InvalidRecordingException as e:
         logger.error(str(e))
->>>>>>> 68d3f951
         return False
 
 
@@ -245,7 +238,6 @@
         self.load(rec_dir=self.rec_dir)
 
     def load(self, rec_dir):
-
         def normalize_extension(ext: str) -> str:
             if ext.startswith("."):
                 extension = ext[1:]
@@ -263,34 +255,30 @@
 
         if not os.path.exists(rec_dir):
             raise InvalidRecordingException(
-                reason=f"Target at path does not exist: {rec_dir}",
-                recovery=""
+                reason=f"Target at path does not exist: {rec_dir}", recovery=""
             )
 
         if not os.path.isdir(rec_dir):
             if is_video_file(rec_dir):
                 raise InvalidRecordingException(
                     reason=f"The provided path is a video, not a recording directory",
-                    recovery="Please provide a recording directory"
+                    recovery="Please provide a recording directory",
                 )
             else:
                 raise InvalidRecordingException(
-                    reason=f"Target at path is not a directory: {rec_dir}",
-                    recovery=""
+                    reason=f"Target at path is not a directory: {rec_dir}", recovery=""
                 )
 
         info_path = os.path.join(rec_dir, "info.csv")
 
         if not os.path.exists(info_path):
             raise InvalidRecordingException(
-                reason=f"There is no info.csv in the target directory",
-                recovery=""
+                reason=f"There is no info.csv in the target directory", recovery=""
             )
 
         if not os.path.isfile(info_path):
             raise InvalidRecordingException(
-                reason=f"Target info.csv is not a file: {info_path}",
-                recovery=""
+                reason=f"Target info.csv is not a file: {info_path}", recovery=""
             )
 
         with open(info_path, "r", encoding="utf-8") as csvfile:
@@ -298,8 +286,7 @@
                 meta_info = csv_utils.read_key_value_file(csvfile)
             except Exception as e:
                 raise InvalidRecordingException(
-                    reason=f"Failed reading info.csv: {e}",
-                    recovery=""
+                    reason=f"Failed reading info.csv: {e}", recovery=""
                 )
 
         info_mandatory_keys = ["Recording Name"]
@@ -309,8 +296,7 @@
                 meta_info[key]
             except KeyError:
                 raise InvalidRecordingException(
-                    reason=f"Target info.csv does not have \"{key}\"",
-                    recovery=""
+                    reason=f'Target info.csv does not have "{key}"', recovery=""
                 )
 
         all_file_paths = glob.iglob(os.path.join(rec_dir, "*"))
@@ -318,8 +304,7 @@
         # TODO: Should this validation be "are there any video files" or are there specific video files?
         if not any(is_video_file(path) for path in all_file_paths):
             raise InvalidRecordingException(
-                reason=f"Target directory does not contain any video files",
-                recovery=""
+                reason=f"Target directory does not contain any video files", recovery=""
             )
 
         # TODO: Are there any other validations missing?
