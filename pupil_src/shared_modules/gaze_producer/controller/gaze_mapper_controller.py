"""
(*)~---------------------------------------------------------------------------
Pupil - eye tracking platform
Copyright (C) 2012-2020 Pupil Labs

Distributed under the terms of the GNU
Lesser General Public License (LGPL v3.0).
See COPYING and COPYING.LESSER for license details.
---------------------------------------------------------------------------~(*)
"""
import logging
from itertools import chain

import player_methods
import tasklib
from gaze_producer import worker
from observable import Observable

logger = logging.getLogger(__name__)


class GazeMapperController(Observable):
    def __init__(
        self,
        gaze_mapper_storage,
        calibration_storage,
        reference_location_storage,
        task_manager,
        get_current_trim_mark_range,
        publish_gaze_bisector,
    ):
        self._gaze_mapper_storage = gaze_mapper_storage
        self._calibration_storage = calibration_storage
        self._reference_location_storage = reference_location_storage
        self._task_manager = task_manager
        self._get_current_trim_mark_range = get_current_trim_mark_range
        self._publish_gaze_bisector = publish_gaze_bisector

        self._gaze_mapper_storage.add_observer("delete", self.on_gaze_mapper_deleted)

        # make mappings loaded from disk known to Player
        self.publish_all_enabled_mappers()

    def set_mapping_range_from_current_trim_marks(self, gaze_mapper):
        gaze_mapper.mapping_index_range = self._get_current_trim_mark_range()

    def set_validation_range_from_current_trim_marks(self, gaze_mapper):
        gaze_mapper.validation_index_range = self._get_current_trim_mark_range()

    def calculate(self, gaze_mapper):
        self._reset_gaze_mapper_results(gaze_mapper)
        calibration = self.get_valid_calibration_or_none(gaze_mapper)
        if calibration is None:
            self._abort_calculation(
                gaze_mapper,
                "The calibration was not found for the gaze mapper "
                f"'{gaze_mapper.name}', please select a different calibration!",
            )
            return None
        if calibration.params is None:
            self._abort_calculation(
                gaze_mapper,
                f"You first need to calculate calibration '{calibration.name}' before "
                f"calculating the mapper '{gaze_mapper.name}'",
            )
            return None
        try:
            task = self._create_mapping_task(gaze_mapper, calibration)
        except worker.map_gaze.NotEnoughPupilData:
            self._abort_calculation(gaze_mapper, "There is no pupil data to be mapped!")
            return None
<<<<<<< HEAD
        self._task_manager.add_task(task, identifier=f"{gaze_mapper.unique_id}-mapping")
        logger.info("Start gaze mapping for '{}'".format(gaze_mapper.name))
=======
        self._task_manager.add_task(task)
        logger.info(f"Start gaze mapping for '{gaze_mapper.name}'")
>>>>>>> 6ffc63a7

    def _abort_calculation(self, gaze_mapper, error_message):
        logger.error(error_message)
        gaze_mapper.status = error_message
        self.on_calculation_could_not_be_started()
        # the gaze from this mapper got cleared, so don't show it anymore
        self.publish_all_enabled_mappers()

    def on_calculation_could_not_be_started(self):
        pass

    def _reset_gaze_mapper_results(self, gaze_mapper):
        gaze_mapper.gaze = []
        gaze_mapper.gaze_ts = []
        gaze_mapper.accuracy_result = ""
        gaze_mapper.precision_result = ""

    def _create_mapping_task(self, gaze_mapper, calibration):
        task = worker.map_gaze.create_task(gaze_mapper, calibration)

        def on_yield_gaze(mapped_gaze_ts_and_data):
            gaze_mapper.status = f"Mapping {task.progress * 100:.0f}% complete"
            for timestamp, gaze_datum in mapped_gaze_ts_and_data:
                gaze_mapper.gaze.append(gaze_datum)
                gaze_mapper.gaze_ts.append(timestamp)

        def on_completed_mapping(_):
            if gaze_mapper.empty():
                gaze_mapper.status = "No data mapped!"
                logger.warning(
                    f"Gaze mapper {gaze_mapper.name} produced no data."
                    f" Please check the quality of your Pupil data"
                    f" and ensure you are using the appropriate pipeline!"
                )
            else:
                gaze_mapper.status = "Successfully completed mapping"
            self.publish_all_enabled_mappers()
            self.validate_gaze_mapper(gaze_mapper)
            self._gaze_mapper_storage.save_to_disk()
            self.on_gaze_mapping_calculated(gaze_mapper)
            logger.info(f"Completed gaze mapping for '{gaze_mapper.name}'")

        task.add_observer("on_yield", on_yield_gaze)
        task.add_observer("on_completed", on_completed_mapping)
        task.add_observer("on_exception", tasklib.raise_exception)
        return task

    def publish_all_enabled_mappers(self):
        """
        Publish gaze data to e.g. render it in Player or to trigger other plugins
        that operate on gaze data. The publish logic is implemented in the plugin.
        """
        gaze_bisector = self._create_gaze_bisector_from_all_enabled_mappers()
        self._publish_gaze_bisector(gaze_bisector)

    def _create_gaze_bisector_from_all_enabled_mappers(self):
        gaze_data = list(
            chain.from_iterable(
                (
                    mapper.gaze
                    for mapper in self._gaze_mapper_storage
                    if mapper.activate_gaze
                )
            )
        )
        gaze_ts = list(
            chain.from_iterable(
                (
                    mapper.gaze_ts
                    for mapper in self._gaze_mapper_storage
                    if mapper.activate_gaze
                )
            )
        )
        return player_methods.Bisector(gaze_data, gaze_ts)

    def on_gaze_mapping_calculated(self, gaze_mapper):
        pass

    def validate_gaze_mapper(self, gaze_mapper):
        def validation_completed(accuracy_and_precision):
            accuracy, precision = accuracy_and_precision
            gaze_mapper.accuracy_result = (
                f"{accuracy.result:.1f}° from {accuracy.num_used} / "
                f"{accuracy.num_total} samples"
            )
            gaze_mapper.precision_result = (
                f"{precision.result:.1f}° from {precision.num_used} / "
                f"{precision.num_total} samples"
            )

        calibration = self.get_valid_calibration_or_none(gaze_mapper)

        if calibration is None:
            logger.error(
                f"Could not validate gaze mapper {gaze_mapper.name};"
                " Calibration was not found, please select a different calibration."
            )
            return

        if calibration.params is None:
            logger.error(
                f"Could not validate gaze mapper {gaze_mapper.name};"
                " You first need to calculate calibration '{calibration.name}'"
            )
            return

        task = worker.validate_gaze.create_bg_task(
            gaze_mapper, calibration, self._reference_location_storage
        )
        task.add_observer("on_completed", validation_completed)
        task.add_observer("on_exception", tasklib.raise_exception)
        self._task_manager.add_task(
            task, identifier=f"{gaze_mapper.unique_id}-validating"
        )

    def get_valid_calibration_or_none(self, gaze_mapper):
        return self._calibration_storage.get_or_none(gaze_mapper.calibration_unique_id)

    def on_gaze_mapper_deleted(self, *args, **kwargs):
        self.publish_all_enabled_mappers()<|MERGE_RESOLUTION|>--- conflicted
+++ resolved
@@ -69,13 +69,8 @@
         except worker.map_gaze.NotEnoughPupilData:
             self._abort_calculation(gaze_mapper, "There is no pupil data to be mapped!")
             return None
-<<<<<<< HEAD
         self._task_manager.add_task(task, identifier=f"{gaze_mapper.unique_id}-mapping")
-        logger.info("Start gaze mapping for '{}'".format(gaze_mapper.name))
-=======
-        self._task_manager.add_task(task)
         logger.info(f"Start gaze mapping for '{gaze_mapper.name}'")
->>>>>>> 6ffc63a7
 
     def _abort_calculation(self, gaze_mapper, error_message):
         logger.error(error_message)
