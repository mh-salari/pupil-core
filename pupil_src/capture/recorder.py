--- conflicted
+++ resolved
@@ -17,13 +17,9 @@
 from shutil import copy2
 from glob import glob
 from audio import Audio_Capture,Audio_Input_Dict
-<<<<<<< HEAD
-from file_methods import save_object
-=======
 
 from av_writer import JPEG_Dumper
 from cv2_writer import CV_Writer
->>>>>>> 577d3095
 #logging
 import logging
 logger = logging.getLogger(__name__)
@@ -173,9 +169,8 @@
 
     def start(self):
         self.timestamps = []
-        self.data = {'pupil_positions':[],'gaze_positions':[]}
-        self.pupil_pos_list = []
-        self.gaze_pos_list = []
+        self.pupil_list = []
+        self.gaze_list = []
         self.frame_count = 0
         self.running = True
         self.menu.read_only = True
@@ -256,31 +251,19 @@
 
     def update(self,frame,events):
         if self.running:
-<<<<<<< HEAD
-            self.data['pupil_positions'] += events['pupil_positions']
-            self.data['gaze_positions'] += events['gaze_positions']
-            self.timestamps.append(frame.timestamp)
-            self.writer.write(frame.img)
-            self.frame_count += 1
-
-=======
             # cv2.putText(frame.img, "Frame %s"%self.frame_count,(200,200), cv2.FONT_HERSHEY_SIMPLEX,1,(255,100,100))
->>>>>>> 577d3095
             for p in events['pupil_positions']:
                 pupil_pos = p['timestamp'],p['confidence'],p['id'],p['norm_pos'][0],p['norm_pos'][1],p['diameter']
-                self.pupil_pos_list.append(pupil_pos)
+                self.pupil_list.append(pupil_pos)
 
             for g in events.get('gaze_positions',[]):
                 gaze_pos = g['timestamp'],g['confidence'],g['norm_pos'][0],g['norm_pos'][1]
-                self.gaze_pos_list.append(gaze_pos)
-
-<<<<<<< HEAD
-=======
+                self.gaze_list.append(gaze_pos)
+
             self.timestamps.append(frame.timestamp)
             self.writer.write_video_frame(frame)
             # self.writer.write_video_frame_yuv422(frame)
             self.frame_count += 1
->>>>>>> 577d3095
 
             self.button.status_text = self.get_rec_time_str()
 
@@ -296,14 +279,11 @@
                 except:
                     logger.warning("Could not stop eye-recording. Please report this bug!")
 
-        save_object(self.data,os.path.join(self.rec_path, "pupil_data"))
-
-
         gaze_list_path = os.path.join(self.rec_path, "gaze_positions.npy")
-        np.save(gaze_list_path,np.asarray(self.gaze_pos_list))
+        np.save(gaze_list_path,np.asarray(self.gaze_list))
 
         pupil_list_path = os.path.join(self.rec_path, "pupil_positions.npy")
-        np.save(pupil_list_path,np.asarray(self.pupil_pos_list))
+        np.save(pupil_list_path,np.asarray(self.pupil_list))
 
         timestamps_path = os.path.join(self.rec_path, "world_timestamps.npy")
         ts = sanitize_timestamps(np.array(self.timestamps))
